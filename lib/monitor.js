'use strict';

var find = require('./find');
var requestP = require('request-promise');
var utils = require('./utils');
var bluebird = require('bluebird');

function depatureMonitor(stopid, offset, amount) {

    var now = new Date();
    var time = now;
    if (offset !== 'undefined' && offset !== 0)
        time = new Date(now.getTime() + (offset * 60 * 1000));

    var options = {
        url: 'https://webapi.vvo-online.de/dm?format=json',
        qs: {
<<<<<<< HEAD
            hst: stop,
            vz: offset,
            lim: amount
        },
        timeout: 10000
=======
            stopid: stopid,
            time: time.toISOString(),
            isarrival: false,
            limit: amount,
            shorttermchanges: true,
            mentzonly: false
        }
>>>>>>> fbd96413
    };

    return requestP(options)
        .then(JSON.parse)
<<<<<<< HEAD
        .map(function (transport) {
            console.log(transport);
            var arrivalTimeRelative = parseInt(transport[2]) || 0;
            return {
                line: transport[0],
                direction: transport[1],
                arrivalTimeRelative: arrivalTimeRelative,
                arrivalTime: new Date(now.getTime() + 1000 * arrivalTimeRelative)
            };
        }).nodeify(callback);
=======
        .then(function (data) {
            // check status
            if (data.Status &&
                data.Status.Code == 'Ok' &&
                data.Departures) {

                return data.Departures.map(function (d) {
                    var arrivalTime = d.RealTime ? d.RealTime.match(/\d+/)[0] : d.ScheduledTime.match(/\d+/)[0];
                    arrivalTime = new Date(1 * arrivalTime);
                    var scheduledTime = new Date(1 * d.ScheduledTime.match(/\d+/)[0]);

                    return {
                        line: d.LineName,
                        direction: d.Direction,
                        platform: d.Platform ? parseInt(d.Platform.Name) : undefined,
                        arrivalTime: arrivalTime,
                        arrivalTimeRelative: Math.round((arrivalTime - now) / 6e4),
                        scheduledTime: scheduledTime,
                        scheduledTimeRelative: Math.round((scheduledTime - now) / 6e4),
                        delayTime: Math.round((arrivalTime - scheduledTime) / 6e4),
                        state: d.State ? d.State : 'Unknown',
                        mode: utils.parseMot(d.Mot)
                    };
                })
            }
        })
}

var monitor = function monitor(stop, offset, amount, callback) {
    var stopPromise;

    if (typeof(stop) === 'string') {
        stopPromise = find(utils.stripSpaces(stop))
            .then(function (stops) {
                console.log(stops);
                if (!stops || stops.length == 0)
                    throw new Error('no stops found');
                return stops[0].id;
            });
    } else {
        stopPromise = bluebird.resolve(stop);
    }

    return stopPromise
        .then(function (stop) {
            return depatureMonitor(stop, offset, amount);
        })
        .catch(function () {
            return [];
        })
        .nodeify(callback);
>>>>>>> fbd96413
};

module.exports = monitor;<|MERGE_RESOLUTION|>--- conflicted
+++ resolved
@@ -15,13 +15,6 @@
     var options = {
         url: 'https://webapi.vvo-online.de/dm?format=json',
         qs: {
-<<<<<<< HEAD
-            hst: stop,
-            vz: offset,
-            lim: amount
-        },
-        timeout: 10000
-=======
             stopid: stopid,
             time: time.toISOString(),
             isarrival: false,
@@ -29,23 +22,10 @@
             shorttermchanges: true,
             mentzonly: false
         }
->>>>>>> fbd96413
     };
 
     return requestP(options)
         .then(JSON.parse)
-<<<<<<< HEAD
-        .map(function (transport) {
-            console.log(transport);
-            var arrivalTimeRelative = parseInt(transport[2]) || 0;
-            return {
-                line: transport[0],
-                direction: transport[1],
-                arrivalTimeRelative: arrivalTimeRelative,
-                arrivalTime: new Date(now.getTime() + 1000 * arrivalTimeRelative)
-            };
-        }).nodeify(callback);
-=======
         .then(function (data) {
             // check status
             if (data.Status &&
@@ -97,7 +77,6 @@
             return [];
         })
         .nodeify(callback);
->>>>>>> fbd96413
 };
 
 module.exports = monitor;
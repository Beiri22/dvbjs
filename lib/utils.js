'use strict';

var utils = {};
var proj4 = require('proj4');

proj4.defs("GK4", "+proj=tmerc +lat_0=0 +lon_0=12 +k=1 +x_0=4500000 +y_0=0 +ellps=bessel +datum=potsdam +units=m");

utils.WGS84toGK4 = function WGS84toGK4(lat, lng) {
    return proj4("WGS84", "GK4", [lng, lat]).map(Math.round);
};

utils.GK4toWGS84 = function GK4toWGS84(lat, lng) {
    return proj4("GK4", "WGS84", [lng, lat]).reverse();
};

utils.stripSpaces = function stripSpaces(s) {
    return s.replace(/ /g, '');
};

//utils.isDresden = function isDresden(point) {
//    return 'Dresden' === point.ref.place;
//};

utils.convertCoordinates = function convertCoordinates(s) {
    return s.split(',').map(parseFloat).reverse();
};

utils.convertStop = function convertStop(point) {
    return {
<<<<<<< HEAD
        stop: point.object,
=======
        stop: point.name.replace('Dresden, ', ''),
>>>>>>> fbd96413
        id: point.stateless,
        coords: utils.convertCoordinates(point.ref.coords)
    };
};

<<<<<<< HEAD
=======
utils.parsePin = function parsePin(dataAsString, pinType) {
    var data = dataAsString.split('|');
    var coords = utils.GK4toWGS84(data[4], data[5]);

    if (pinType === 'platform') {
        return {
            name: data[3],
            coords: coords,
            platform_nr: data[6]
        };
    } else if (pinType == 'poi' || pinType == 'rentabike' || pinType == 'ticketmachine' || pinType == 'carsharing' || pinType == 'parkandride') {
        return {
            id: data[0],
            name: data[3],
            coords: coords
        };
    }

    // 'stop' id default
    return {
        id: data[0],
        name: data[3],
        coords: coords,
        connections: parseConnections(data[7])
    };
};

utils.parseMode = function parseMode(id) {
    if (parseInt(id) != undefined) {
        var intID = parseInt(id);
        if (between(intID, 0, 59)) return utils.modes.tram;
        if (between(intID, 60, 99)) return utils.modes.citybus;
        if (between(intID, 100, 1000)) return utils.modes.intercitybus;
    }
    if (id === 'SWB' || id === 'STB') return utils.modes.cableway;

    if (matches(id, /^E\d+/)) {
        var match = id.match(/^E(\d+)/);
        if (match[1] <= 59) return utils.modes.tram;
        else return utils.modes.citybus;
    }

    if (matches(id, /^\D$|^\D\/\D$/)) return utils.modes.intercitybus;
    if (matches(id, /^F/)) return utils.modes.ferry;
    if (matches(id, /^RE|^IC|^TL|^RB|^SB|^SE|^U\d/)) return utils.modes.train;
    if (matches(id, /^S/)) return utils.modes.suburbanrailway;
    if (matches(id, /alita/)) return utils.modes.hailedsharedtaxi;

    return undefined;
};

utils.parseMot = function parseMode(name) {
    return utils.modes[name.toLowerCase()];
};

utils.modes = {
    'tram': {
        title: "Straßenbahn",
        name: "tram",
        icon_url: "https://www.dvb.de/assets/img/trans-icon/transport-tram.svg"
    },
    'citybus': {
        title: "Stadtbus",
        name: "citybus",
        icon_url: "https://www.dvb.de/assets/img/trans-icon/transport-bus.svg"
    },
    'intercitybus': {
        title: "Regionalbus",
        name: "intercitybus",
        icon_url: "https://www.dvb.de/assets/img/trans-icon/transport-bus.svg"
    },
    'suburbanrailway': {
        title: "S-Bahn",
        name: "SuburbanRailway",
        icon_url: "https://www.dvb.de/assets/img/trans-icon/transport-metropolitan.svg"
    },
    'train': {
        title: "Zug",
        name: "train",
        icon_url: "https://www.dvb.de/assets/img/trans-icon/transport-train.svg"
    },
    'cableway': {
        title: "Seil-/Schwebebahn",
        name: "cableway",
        icon_url: "https://www.dvb.de/assets/img/trans-icon/transport-lift.svg"
    },
    'ferry': {
        title: "Fähre",
        name: "ferry",
        icon_url: "https://www.dvb.de/assets/img/trans-icon/transport-ferry.svg"
    },
    'hailedsharedtaxi': {
        title: "Anrufsammeltaxi (AST)/ Rufbus",
        name: "hailedsharedtaxi",
        icon_url: "https://www.dvb.de/assets/img/trans-icon/transport-alita.svg"
    }
};

function between(val, min, max) {
    return val >= min && val <= max;
}

function matches(val, regex) {
    var matches = val.match(regex);
    return matches != undefined && matches.length > 0;
}

function parseConnections(data) {
    var connections = [];

    data.split('#').forEach(function (types) {
        types = types.split(":");
        connections = connections.concat(types[1].split("~").map(function (line) {
            return {
                line: line,
                type: types[0]
            }
        }));
    });

    return connections;
}

>>>>>>> fbd96413
module.exports = utils;<|MERGE_RESOLUTION|>--- conflicted
+++ resolved
@@ -27,18 +27,12 @@
 
 utils.convertStop = function convertStop(point) {
     return {
-<<<<<<< HEAD
-        stop: point.object,
-=======
         stop: point.name.replace('Dresden, ', ''),
->>>>>>> fbd96413
         id: point.stateless,
         coords: utils.convertCoordinates(point.ref.coords)
     };
 };
 
-<<<<<<< HEAD
-=======
 utils.parsePin = function parsePin(dataAsString, pinType) {
     var data = dataAsString.split('|');
     var coords = utils.GK4toWGS84(data[4], data[5]);
@@ -162,5 +156,4 @@
     return connections;
 }
 
->>>>>>> fbd96413
 module.exports = utils;
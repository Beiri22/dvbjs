language: node_js

branches:
  only:
    - master

node_js:
  - "0.12"
  - "lts/*"
  - "node"

notifications:
  email: false

<<<<<<< HEAD
after_script: cat ./coverage/lcov.info | ./node_modules/coveralls/bin/coveralls.js && rm -rf ./coverage
=======
script: npm run coverage

after_success: 'npm run coveralls'
>>>>>>> fbd96413
<|MERGE_RESOLUTION|>--- conflicted
+++ resolved
@@ -12,10 +12,6 @@
 notifications:
   email: false
 
-<<<<<<< HEAD
-after_script: cat ./coverage/lcov.info | ./node_modules/coveralls/bin/coveralls.js && rm -rf ./coverage
-=======
 script: npm run coverage
 
-after_success: 'npm run coveralls'
->>>>>>> fbd96413
+after_success: 'npm run coveralls'
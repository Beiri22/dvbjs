{
  "name": "dvbjs",
<<<<<<< HEAD
  "version": "5.0.0",
  "description": "query Dresden's public transport system for current bus- and tram stop data",
  "main": "dist/index.js",
  "typings": "dist/index.d.ts",
=======
  "version": "4.3.7",
  "description": "query Dresden's public transport system for current bus- and tramstop data",
  "main": "index",
>>>>>>> 2df60704
  "files": [
    "./dist/*.js",
    "./dist/*.d.ts",
    "./LICENSE",
    "./README.md"
  ],
  "engines": {
    "node": ">=4.2"
  },
  "scripts": {
    "build": "run-s clean tsc",
    "build:react_example": "cd examples/react-example && yarn && yarn build",
    "tsc": "tsc -p .",
    "clean": "rimraf .nyc_output coverage lib docs",
    "clean:test": "rimraf dist/test",
    "test": "run-p lint test:*",
    "test:node": "mocha --opts mocha.opts",
    "test:browser": "karma start",
    "coverage:node": "nyc mocha --opts mocha.opts",
    "coverage:browser": "yarn test:browser",
    "watch": "mocha --opts mocha.opts --watch --watch-extensions ts",
    "coveralls": "cat ./coverage/lcov.info | coveralls",
    "lint": "tslint src/**/*.ts --fix",
    "docs": "run-s docs:generate docs:readme",
    "docs:generate": "node node_modules/.bin/ts-docs-gen --entryFile ./src/index.ts",
    "docs:readme": "node .markdown-magic.config.js",
    "prepublish": "in-publish && npm-run-all lint -p test build:react_example docs -s clean tsc clean:test uncommitted || not-in-publish",
    "run_example": "yarn --frozen-lockfile && yarn build && yarn --frozen-lockfile --cwd ./examples/react-example && yarn --cwd ./examples/react-example start"
  },
  "repository": {
    "type": "git",
    "url": "git://github.com/kiliankoe/dvbjs.git"
  },
  "keywords": [
    "dvb",
    "bus",
    "tram",
    "dresden",
    "public transport"
  ],
  "author": {
    "name": "Kilian Koeltzsch",
    "email": "me@kilian.io",
    "url": "http://kilian.io"
  },
  "contributors": [
    {
      "name": "Florian Schmidt",
      "email": "florian.schmidt.1994@icloud.com",
      "url": "https://github.com/florianschmidt1994"
    },
    {
      "name": "Hannes Rosenbauer",
      "email": "hannes.rosenbauer@gmail.com",
      "url": "https://github.com/rebugger"
    },
    {
      "name": "Andreas Hippler",
      "email": "andreas@tabaro.de",
      "url": "https://github.com/ronhippler"
    },
    {
      "name": "Jens Maus",
      "email": "mail@jens-maus.de",
      "url": "https://github.com/jens-maus"
    },
    {
      "name": "mimimi1968",
      "url": "https://github.com/mimimi1968"
    }
  ],
  "license": "MIT",
  "bugs": {
    "url": "https://github.com/kiliankoe/dvbjs/issues"
  },
  "homepage": "https://github.com/kiliankoe/dvbjs",
  "dependencies": {
    "axios": "^0.18.0",
    "proj4": "^2.4.4"
  },
  "devDependencies": {
<<<<<<< HEAD
    "@types/chai": "^4.1.4",
    "@types/chai-as-promised": "^7.1.0",
    "@types/fs-extra-promise": "^1.0.7",
    "@types/mocha": "^5.2.5",
    "@types/mockery": "^1.4.29",
    "@types/node": "^10.5.3",
    "@types/proj4": "^2.3.4",
    "chai": "^4.1.2",
    "chai-as-promised": "^7.1.1",
    "coveralls": "^3.0.2",
    "fs-extra-promise": "^1.0.1",
    "in-publish": "^2.0.0",
    "karma": "^2.0.5",
    "karma-chrome-launcher": "^2.2.0",
    "karma-mocha": "^1.3.0",
    "karma-mocha-reporter": "^2.2.5",
    "karma-typescript": "^3.0.13",
    "markdown-magic": "^0.1.25",
    "mocha": "^5.2.0",
    "mockery": "^2.1.0",
    "npm-run-all": "^4.1.3",
    "nyc": "^12.0.2",
    "rimraf": "^2.6.2",
    "source-map-support": "^0.5.6",
    "ts-docs-gen": "^0.2.0",
    "ts-node": "^7.0.0",
    "tslint": "^5.11.0",
    "typescript": "^2.9.2",
    "uncommitted": "^1.0.0"
  },
  "nyc": {
    "extension": [
      ".ts"
    ],
    "exclude": [
      "**/*.js",
      "**/*.d.ts",
      "coverage",
      "dist",
      "src/test/**",
      "examples/**"
    ],
    "reporter": [
      "text",
      "lcov"
    ],
    "require": [
      "ts-node/register"
    ],
    "all": true
=======
    "bluebird": "^3.4.7",
    "coveralls": "^3.0.0",
    "istanbul": "^0.4.5",
    "mocha": "^4.0.1",
    "mockery": "^2.0.0"
>>>>>>> 2df60704
  }
}<|MERGE_RESOLUTION|>--- conflicted
+++ resolved
@@ -1,24 +1,15 @@
 {
   "name": "dvbjs",
-<<<<<<< HEAD
   "version": "5.0.0",
   "description": "query Dresden's public transport system for current bus- and tram stop data",
   "main": "dist/index.js",
   "typings": "dist/index.d.ts",
-=======
-  "version": "4.3.7",
-  "description": "query Dresden's public transport system for current bus- and tramstop data",
-  "main": "index",
->>>>>>> 2df60704
   "files": [
     "./dist/*.js",
     "./dist/*.d.ts",
     "./LICENSE",
     "./README.md"
   ],
-  "engines": {
-    "node": ">=4.2"
-  },
   "scripts": {
     "build": "run-s clean tsc",
     "build:react_example": "cd examples/react-example && yarn && yarn build",
@@ -91,7 +82,6 @@
     "proj4": "^2.4.4"
   },
   "devDependencies": {
-<<<<<<< HEAD
     "@types/chai": "^4.1.4",
     "@types/chai-as-promised": "^7.1.0",
     "@types/fs-extra-promise": "^1.0.7",
@@ -142,12 +132,5 @@
       "ts-node/register"
     ],
     "all": true
-=======
-    "bluebird": "^3.4.7",
-    "coveralls": "^3.0.0",
-    "istanbul": "^0.4.5",
-    "mocha": "^4.0.1",
-    "mockery": "^2.0.0"
->>>>>>> 2df60704
   }
 }